<<<<<<< HEAD
use std::collections::HashMap;
use std::fmt::Debug;
use std::future::Future;
use std::pin::Pin;
use std::sync::Arc;
=======
use std::fmt;
>>>>>>> b40809e0

use ring::rand::{SecureRandom, SystemRandom};
use rocket::fairing::{AdHoc, Fairing};
use rocket::handler;
use rocket::http::uri::Absolute;
use rocket::http::{Cookie, Cookies, Method, SameSite, Status};
use rocket::outcome::{IntoOutcome, Outcome};
use rocket::request::{FormItems, FromForm, Request};
use rocket::response::{Redirect, Response, ResultFuture};
use rocket::{Data, Route, State};
use serde_json::Value;

use crate::{Error, ErrorKind, OAuthConfig};

const STATE_COOKIE_NAME: &str = "rocket_oauth2_state";

// Random generation of state for defense against CSRF.
// See RFC 6749 §10.12 for more details.
fn generate_state(rng: &dyn SecureRandom) -> Result<String, Error> {
    let mut buf = [0; 16]; // 128 bits
    rng.fill(&mut buf).map_err(|_| {
        Error::new_from(
            ErrorKind::Other,
            String::from("Failed to generate random data"),
        )
    })?;
    Ok(base64::encode_config(&buf, base64::URL_SAFE_NO_PAD))
}

/// The token types which can be exchanged with the token endpoint
#[derive(Clone, PartialEq, Debug)]
pub enum TokenRequest {
    /// Used for the Authorization Code exchange
    AuthorizationCode(String),
    /// Used to refresh an access token
    RefreshToken(String),
}

/// The server's response to a successful token exchange, defined in
/// in RFC 6749 §5.1.
#[derive(Clone, PartialEq, Debug)]
pub struct TokenResponse {
    data: Value,
}

impl std::convert::TryFrom<Value> for TokenResponse {
    type Error = Error;

    /// Construct a TokenResponse from a [Value].
    ///
    /// Returns an [Error] if data is not a JSON Object, or the access_token or token_type is
    /// missing or not a string.
    fn try_from(data: Value) -> Result<Self, Error> {
        if !data.is_object() {
            return Err(Error::new_from(
                ErrorKind::ExchangeFailure,
                String::from("TokenResponse data was not an object"),
            ));
        }
        match data.get("access_token") {
            Some(val) if val.is_string() => (),
            _ => {
                return Err(Error::new_from(
                    ErrorKind::ExchangeFailure,
                    String::from("TokenResponse access_token was missing or not a string"),
                ))
            }
        }
        match data.get("token_type") {
            Some(val) if val.is_string() => (),
            _ => {
                return Err(Error::new_from(
                    ErrorKind::ExchangeFailure,
                    String::from("TokenResponse token_type was missing or not a string"),
                ))
            }
        }

        Ok(Self { data })
    }
}

impl TokenResponse {
    /// Get the TokenResponse data as a raw JSON [Value]. It is guaranteed to
    /// be of type Object.
    pub fn as_value(&self) -> &Value {
        &self.data
    }

    /// Get the access token issued by the authorization server.
    pub fn access_token(&self) -> &str {
        self.data
            .get("access_token")
            .and_then(Value::as_str)
            .expect("access_token required at construction")
    }

    /// Get the type of token, described in RFC 6749 §7.1.
    pub fn token_type(&self) -> &str {
        self.data
            .get("token_type")
            .and_then(Value::as_str)
            .expect("token_type required at construction")
    }

    /// Get the lifetime in seconds of the access token, if the authorization server provided one.
    pub fn expires_in(&self) -> Option<i64> {
        self.data.get("expires_in").and_then(Value::as_i64)
    }

    /// Get the refresh token, if the server provided one.
    pub fn refresh_token(&self) -> Option<&str> {
        self.data.get("refresh_token").and_then(Value::as_str)
    }

    /// Get the (space-separated) list of scopes associated with the access
    /// token.  The authorization server is required to provide this if it
    /// differs from the requested set of scopes.
    ///
    /// If `scope` was not provided by the server as a string, this method will
    /// return `None`. For those providers, use `.as_value().get("scope")
    /// instead.
    pub fn scope(&self) -> Option<&str> {
        self.data.get("scope").and_then(Value::as_str)
    }
}

/// An OAuth2 `Adapater` can be implemented by any type that facilitates the
/// Authorization Code Grant as described in RFC 6749 §4.1. The implementing
/// type must be able to generate an authorization URI and perform the token
/// exchange.
pub trait Adapter: Send + Sync + 'static {
<<<<<<< HEAD
    /// The `Error` type returned by this `Adapter` when a URI generation or
    /// token exchange fails.
    type Error: Debug + Send + 'static;

    /// Generate an authorization URI and state value as described by RFC 6749 §4.1.1.
=======
    /// Generate an authorization URI as described by RFC 6749 §4.1.1
    /// given configuration, state, and scopes.
>>>>>>> b40809e0
    fn authorization_uri(
        &self,
        config: &OAuthConfig,
        state: &str,
        scopes: &[&str],
    ) -> Result<Absolute<'static>, Error>;

    /// Perform the token exchange in accordance with RFC 6749 §4.1.3 given the
    /// authorization code provided by the service.
<<<<<<< HEAD
    fn exchange_code<'a>(&'a self, config: &'a OAuthConfig, code: &'a str)
        -> Pin<Box<dyn Future<Output=Result<TokenResponse, Self::Error>> + Send + 'a>>;
=======
    fn exchange_code(
        &self,
        config: &OAuthConfig,
        token: TokenRequest,
    ) -> Result<TokenResponse, Error>;
>>>>>>> b40809e0
}

/// An OAuth2 `Callback` implements application-specific OAuth client logic,
/// such as setting login cookies and making database and API requests. It is
/// tied to a specific `Adapter`, and will recieve an instance of the Adapter's
/// `Token` type.
pub trait Callback: Send + Sync + 'static {
    /// This method will be called when a token exchange has successfully
    /// completed and will be provided with the request and the token.
    /// Implementors should perform application-specific logic here, such as
    /// checking a database or setting a login cookie.
    fn callback<'r>(&self, request: &'r Request<'_>, token: TokenResponse) -> ResultFuture<'r>;
}

impl<F> Callback for F
where
    F: (for<'r> Fn(&'r Request<'_>, TokenResponse) -> Pin<Box<dyn Future<Output=Result<Response<'r>, Status>> + Send + 'r>>) + Send + Sync + 'static,
{
    fn callback<'r>(&self, request: &'r Request<'_>, token: TokenResponse) -> ResultFuture<'r> {
        (self)(request, token)
    }
}

/// The `OAuth2` structure implements OAuth in a Rocket application by setting
/// up OAuth-related route handlers.
///
/// ## Redirect handler
/// `OAuth2` handles the redirect URI. It verifies the `state` token to prevent
/// CSRF attacks, then instructs the Adapter to perform the token exchange. The
/// resulting token is passed to the `Callback`.
///
/// ## Login handler
/// `OAuth2` optionally handles a login route, which simply redirects to the
/// authorization URI generated by the `Adapter`. Whether or not `OAuth2` is
/// handling a login URI, `get_redirect` can be used to get a `Redirect` to the
/// OAuth login flow manually.
pub struct OAuth2<C> {
    adapter: Box<dyn Adapter>,
    callback: C,
    config: OAuthConfig,
    login_scopes: Vec<String>,
    rng: SystemRandom,
}

impl<C: Callback> OAuth2<C> {
    /// Returns an OAuth2 fairing. The fairing will place an instance of
    /// `OAuth2<C>` in managed state and mount a redirect handler. It will
    /// also mount a login handler if `login` is `Some`.
    pub fn fairing<A: Adapter>(
        adapter: A,
        callback: C,
        config_name: &str,
        callback_uri: &str,
        login: Option<(&str, Vec<String>)>,
    ) -> impl Fairing {
        // Unfortunate allocations, but necessary because on_attach requires 'static
        let config_name = config_name.to_string();
        let callback_uri = callback_uri.to_string();
        let mut login = login.map(|(lu, ls)| (lu.to_string(), ls));

        AdHoc::on_attach("OAuth Init", move |rocket| {
            let config = match OAuthConfig::from_config(rocket.config(), &config_name) {
                Ok(c) => c,
                Err(e) => {
                    log::error!("Invalid configuration: {:?}", e);
                    return Err(rocket);
                }
            };

            let mut new_login = None;
            if let Some((lu, ls)) = login.as_mut() {
                let new_ls = std::mem::replace(ls, vec![]);
                new_login = Some((lu.as_str(), new_ls));
            };

            Ok(rocket.attach(Self::custom(
                adapter,
                callback,
                config,
                &callback_uri,
                new_login,
            )))
        })
    }

    /// Returns an OAuth2 fairing with custom configuration. The fairing will
    /// place an instance of `OAuth2<C>` in managed state and mount a
    /// redirect handler. It will also mount a login handler if `login` is
    /// `Some`.
    pub fn custom<A: Adapter>(
        adapter: A,
        callback: C,
        config: OAuthConfig,
        callback_uri: &str,
        login: Option<(&str, Vec<String>)>,
    ) -> impl Fairing {
        let mut routes = Vec::new();

        routes.push(Route::new(Method::Get, callback_uri, redirect_handler::<C>));

        let mut login_scopes = vec![];
        if let Some((uri, scopes)) = login {
            routes.push(Route::new(Method::Get, uri, login_handler::<C>));
            login_scopes = scopes;
        }

        let oauth2 = Self {
            adapter: Box::new(adapter),
            callback,
            config,
            login_scopes,
            rng: SystemRandom::new(),
        };

        AdHoc::on_attach("OAuth Mount", |rocket| {
            Ok(rocket.manage(Arc::new(oauth2)).mount("/", routes))
        })
    }

    /// Prepare an authentication redirect. This sets a state cookie and returns
    /// a `Redirect` to the provider's authorization page.
    pub fn get_redirect(
        &self,
        cookies: &mut Cookies<'_>,
        scopes: &[&str],
    ) -> Result<Redirect, Error> {
        let state = generate_state(&self.rng)?;
        let uri = self
            .adapter
            .authorization_uri(&self.config, &state, scopes)?;
        cookies.add_private(
            Cookie::build(STATE_COOKIE_NAME, state)
                .same_site(SameSite::Lax)
                .finish(),
        );
        Ok(Redirect::to(uri))
    }

    /// Request a new access token given a refresh token. The refresh token
    /// must have been returned by the provider in a previous [`TokenResponse`].
    pub fn refresh(&self, refresh_token: &str) -> Result<TokenResponse, Error> {
        self.adapter.exchange_code(
            &self.config,
            TokenRequest::RefreshToken(refresh_token.to_string()),
        )
    }

    // TODO: Decide if BadRequest is the appropriate error code.
    // TODO: What do providers do if they *reject* the authorization?
    /// Handle the redirect callback, delegating to the adapter and callback to
    /// perform the token exchange and application-specific actions.
<<<<<<< HEAD
    fn handle<'r>(self: Arc<Self>, request: &'r Request<'_>, _data: Data) -> Pin<Box<dyn Future<Output=handler::Outcome<'r>> + Send + 'r>> {
        Box::pin(async move {
            // Parse the query data.
            let query = rocket::try_outcome!(request.uri().query().into_outcome(Status::BadRequest));

            #[derive(FromForm)]
            struct CallbackQuery {
                code: String,
                state: String,
                // Nonstandard (but see below)
                scope: Option<String>
            }
=======
    fn handle<'r>(&self, request: &'r Request<'_>, _data: Data) -> handler::Outcome<'r> {
        // Parse the query data.
        let query = request.uri().query().into_outcome(Status::BadRequest)?;

        #[derive(FromForm)]
        struct CallbackQuery {
            code: String,
            state: String,
            // Nonstandard (but see below)
            scope: Option<String>,
        }
>>>>>>> b40809e0

            let params = match CallbackQuery::from_form(&mut FormItems::from(query), false) {
                Ok(p) => p,
                Err(_) => return handler::Outcome::failure(Status::BadRequest),
            };

            {
                // Verify that the given state is the same one in the cookie.
                // Begin a new scope so that cookies is not kept around too long.
                let mut cookies = request.guard::<Cookies<'_>>().expect("request cookies");
                match cookies.get_private(STATE_COOKIE_NAME) {
                    Some(ref cookie) if cookie.value() == params.state => {
                        cookies.remove(cookie.clone());
                    }
                    _ => return handler::Outcome::failure(Status::BadRequest),
                }
            }

<<<<<<< HEAD
            // Have the adapter perform the token exchange.
            let token = match self.adapter.exchange_code(&self.config, &params.code).await {
                Ok(mut token) => {
                    // Some providers (at least Strava) provide 'scope' in the callback
                    // parameters instead of the token response as the RFC prescribes.
                    // Therefore the 'scope' from the callback params is used as a fallback
                    // if the token response does not specify one.
                    if token.scope.is_none() {
                        token.scope = params.scope;
                    }
                    token
                },
                Err(e) => {
                    log::error!("Token exchange failed: {:?}", e);
                    return handler::Outcome::failure(Status::BadRequest);
                }
            };
=======
        // Have the adapter perform the token exchange.
        let token = match self
            .adapter
            .exchange_code(&self.config, TokenRequest::AuthorizationCode(params.code))
        {
            Ok(mut token) => {
                // Some providers (at least Strava) provide 'scope' in the callback
                // parameters instead of the token response as the RFC prescribes.
                // Therefore the 'scope' from the callback params is used as a fallback
                // if the token response does not specify one.
                let data = token
                    .data
                    .as_object_mut()
                    .expect("data is guaranteed to be an Object");
                if let (None, Some(scope)) = (data.get("scope"), params.scope) {
                    data.insert(String::from("scope"), Value::String(scope));
                }
                token
            }
            Err(e) => {
                log::error!("Token exchange failed: {:?}", e);
                return handler::Outcome::failure(Status::BadRequest);
            }
        };
>>>>>>> b40809e0

            // Run the callback.
            let responder = self.callback.callback(request, token).await;
            handler::Outcome::from(request, responder).await
        })
    }
}

impl<C: fmt::Debug> fmt::Debug for OAuth2<C> {
    fn fmt(&self, f: &mut fmt::Formatter) -> fmt::Result {
        f.debug_struct("OAuth2")
            .field("adapter", &(..))
            .field("callback", &self.callback)
            .field("config", &self.config)
            .field("login_scopes", &self.login_scopes)
            .finish()
    }
}

// These cannot be closures becuase of the lifetime parameter.
// TODO: cross-reference rust-lang/rust issues.

/// Handles the OAuth redirect route
<<<<<<< HEAD
fn redirect_handler<'r, A: Adapter, C: Callback>(
    request: &'r Request<'_>,
    data: Data,
) -> handler::HandlerFuture<'r> {
    Box::pin(async move {
        let oauth = match request.guard::<State<'_, Arc<OAuth2<A, C>>>>() {
            Outcome::Success(oauth) => oauth.clone(),
            Outcome::Failure(_) => return handler::Outcome::failure(Status::InternalServerError),
            Outcome::Forward(()) => unreachable!(),
        };
        oauth.handle(request, data).await
    })
}

/// Handles a login route, performing a redirect
fn login_handler<'r, A: Adapter, C: Callback>(
    request: &'r Request<'_>,
    _data: Data,
) -> handler::HandlerFuture<'r> {
    Box::pin(async move {
        let oauth = match request.guard::<State<'_, Arc<OAuth2<A, C>>>>() {
            Outcome::Success(oauth) => oauth,
            Outcome::Failure(_) => return handler::Outcome::failure(Status::InternalServerError),
            Outcome::Forward(()) => unreachable!(),
        };
        let mut cookies = request.guard::<Cookies<'_>>().expect("request cookies");
        let scopes: Vec<_> = oauth.login_scopes.iter().map(String::as_str).collect();
        handler::Outcome::try_from(request, oauth.get_redirect(&mut cookies, &scopes)).await
    })
=======
fn redirect_handler<'r, C: Callback>(request: &'r Request<'_>, data: Data) -> handler::Outcome<'r> {
    let oauth = match request.guard::<State<'_, OAuth2<C>>>() {
        Outcome::Success(oauth) => oauth,
        Outcome::Failure(_) => return handler::Outcome::failure(Status::InternalServerError),
        Outcome::Forward(()) => unreachable!(),
    };
    oauth.handle(request, data)
}

/// Handles a login route, performing a redirect
fn login_handler<'r, C: Callback>(request: &'r Request<'_>, _data: Data) -> handler::Outcome<'r> {
    let oauth = match request.guard::<State<'_, OAuth2<C>>>() {
        Outcome::Success(oauth) => oauth,
        Outcome::Failure(_) => return handler::Outcome::failure(Status::InternalServerError),
        Outcome::Forward(()) => unreachable!(),
    };
    let mut cookies = request.guard::<Cookies<'_>>().expect("request cookies");
    let scopes: Vec<_> = oauth.login_scopes.iter().map(String::as_str).collect();
    handler::Outcome::from(request, oauth.get_redirect(&mut cookies, &scopes))
>>>>>>> b40809e0
}<|MERGE_RESOLUTION|>--- conflicted
+++ resolved
@@ -1,12 +1,7 @@
-<<<<<<< HEAD
-use std::collections::HashMap;
-use std::fmt::Debug;
+use std::fmt::{self, Debug};
 use std::future::Future;
 use std::pin::Pin;
 use std::sync::Arc;
-=======
-use std::fmt;
->>>>>>> b40809e0
 
 use ring::rand::{SecureRandom, SystemRandom};
 use rocket::fairing::{AdHoc, Fairing};
@@ -15,7 +10,7 @@
 use rocket::http::{Cookie, Cookies, Method, SameSite, Status};
 use rocket::outcome::{IntoOutcome, Outcome};
 use rocket::request::{FormItems, FromForm, Request};
-use rocket::response::{Redirect, Response, ResultFuture};
+use rocket::response::{Redirect, Response};
 use rocket::{Data, Route, State};
 use serde_json::Value;
 
@@ -47,7 +42,7 @@
 
 /// The server's response to a successful token exchange, defined in
 /// in RFC 6749 §5.1.
-#[derive(Clone, PartialEq, Debug)]
+#[derive(Clone, PartialEq, Debug, serde::Deserialize)]
 pub struct TokenResponse {
     data: Value,
 }
@@ -138,17 +133,10 @@
 /// Authorization Code Grant as described in RFC 6749 §4.1. The implementing
 /// type must be able to generate an authorization URI and perform the token
 /// exchange.
+#[rocket::async_trait]
 pub trait Adapter: Send + Sync + 'static {
-<<<<<<< HEAD
-    /// The `Error` type returned by this `Adapter` when a URI generation or
-    /// token exchange fails.
-    type Error: Debug + Send + 'static;
-
-    /// Generate an authorization URI and state value as described by RFC 6749 §4.1.1.
-=======
     /// Generate an authorization URI as described by RFC 6749 §4.1.1
     /// given configuration, state, and scopes.
->>>>>>> b40809e0
     fn authorization_uri(
         &self,
         config: &OAuthConfig,
@@ -158,16 +146,11 @@
 
     /// Perform the token exchange in accordance with RFC 6749 §4.1.3 given the
     /// authorization code provided by the service.
-<<<<<<< HEAD
-    fn exchange_code<'a>(&'a self, config: &'a OAuthConfig, code: &'a str)
-        -> Pin<Box<dyn Future<Output=Result<TokenResponse, Self::Error>> + Send + 'a>>;
-=======
-    fn exchange_code(
-        &self,
-        config: &OAuthConfig,
+    async fn exchange_code<'a>(
+        &'a self,
+        config: &'a OAuthConfig,
         token: TokenRequest,
     ) -> Result<TokenResponse, Error>;
->>>>>>> b40809e0
 }
 
 /// An OAuth2 `Callback` implements application-specific OAuth client logic,
@@ -179,14 +162,29 @@
     /// completed and will be provided with the request and the token.
     /// Implementors should perform application-specific logic here, such as
     /// checking a database or setting a login cookie.
-    fn callback<'r>(&self, request: &'r Request<'_>, token: TokenResponse) -> ResultFuture<'r>;
+    fn callback<'r>(
+        &self,
+        request: &'r Request<'_>,
+        token: TokenResponse,
+    ) -> Pin<Box<dyn Future<Output = Result<Response<'r>, Status>> + Send + 'r>>;
 }
 
 impl<F> Callback for F
 where
-    F: (for<'r> Fn(&'r Request<'_>, TokenResponse) -> Pin<Box<dyn Future<Output=Result<Response<'r>, Status>> + Send + 'r>>) + Send + Sync + 'static,
+    F: (for<'r> Fn(
+            &'r Request<'_>,
+            TokenResponse,
+        )
+            -> Pin<Box<dyn Future<Output = Result<Response<'r>, Status>> + Send + 'r>>)
+        + Send
+        + Sync
+        + 'static,
 {
-    fn callback<'r>(&self, request: &'r Request<'_>, token: TokenResponse) -> ResultFuture<'r> {
+    fn callback<'r>(
+        &self,
+        request: &'r Request<'_>,
+        token: TokenResponse,
+    ) -> Pin<Box<dyn Future<Output = Result<Response<'r>, Status>> + Send + 'r>> {
         (self)(request, token)
     }
 }
@@ -308,34 +306,26 @@
 
     /// Request a new access token given a refresh token. The refresh token
     /// must have been returned by the provider in a previous [`TokenResponse`].
-    pub fn refresh(&self, refresh_token: &str) -> Result<TokenResponse, Error> {
-        self.adapter.exchange_code(
-            &self.config,
-            TokenRequest::RefreshToken(refresh_token.to_string()),
-        )
+    pub async fn refresh(&self, refresh_token: &str) -> Result<TokenResponse, Error> {
+        self.adapter
+            .exchange_code(
+                &self.config,
+                TokenRequest::RefreshToken(refresh_token.to_string()),
+            )
+            .await
     }
 
     // TODO: Decide if BadRequest is the appropriate error code.
     // TODO: What do providers do if they *reject* the authorization?
     /// Handle the redirect callback, delegating to the adapter and callback to
     /// perform the token exchange and application-specific actions.
-<<<<<<< HEAD
-    fn handle<'r>(self: Arc<Self>, request: &'r Request<'_>, _data: Data) -> Pin<Box<dyn Future<Output=handler::Outcome<'r>> + Send + 'r>> {
-        Box::pin(async move {
-            // Parse the query data.
-            let query = rocket::try_outcome!(request.uri().query().into_outcome(Status::BadRequest));
-
-            #[derive(FromForm)]
-            struct CallbackQuery {
-                code: String,
-                state: String,
-                // Nonstandard (but see below)
-                scope: Option<String>
-            }
-=======
-    fn handle<'r>(&self, request: &'r Request<'_>, _data: Data) -> handler::Outcome<'r> {
+    async fn handle<'r>(
+        self: Arc<Self>,
+        request: &'r Request<'_>,
+        _data: Data,
+    ) -> handler::Outcome<'r> {
         // Parse the query data.
-        let query = request.uri().query().into_outcome(Status::BadRequest)?;
+        let query = rocket::try_outcome!(request.uri().query().into_outcome(Status::BadRequest));
 
         #[derive(FromForm)]
         struct CallbackQuery {
@@ -344,48 +334,32 @@
             // Nonstandard (but see below)
             scope: Option<String>,
         }
->>>>>>> b40809e0
-
-            let params = match CallbackQuery::from_form(&mut FormItems::from(query), false) {
-                Ok(p) => p,
-                Err(_) => return handler::Outcome::failure(Status::BadRequest),
-            };
-
-            {
-                // Verify that the given state is the same one in the cookie.
-                // Begin a new scope so that cookies is not kept around too long.
-                let mut cookies = request.guard::<Cookies<'_>>().expect("request cookies");
-                match cookies.get_private(STATE_COOKIE_NAME) {
-                    Some(ref cookie) if cookie.value() == params.state => {
-                        cookies.remove(cookie.clone());
-                    }
-                    _ => return handler::Outcome::failure(Status::BadRequest),
+
+        let params = match CallbackQuery::from_form(&mut FormItems::from(query), false) {
+            Ok(p) => p,
+            Err(_) => return handler::Outcome::failure(Status::BadRequest),
+        };
+
+        {
+            // Verify that the given state is the same one in the cookie.
+            // Begin a new scope so that cookies is not kept around too long.
+            let mut cookies = request
+                .guard::<Cookies<'_>>()
+                .await
+                .expect("request cookies");
+            match cookies.get_private(STATE_COOKIE_NAME) {
+                Some(ref cookie) if cookie.value() == params.state => {
+                    cookies.remove(cookie.clone());
                 }
+                _ => return handler::Outcome::failure(Status::BadRequest),
             }
-
-<<<<<<< HEAD
-            // Have the adapter perform the token exchange.
-            let token = match self.adapter.exchange_code(&self.config, &params.code).await {
-                Ok(mut token) => {
-                    // Some providers (at least Strava) provide 'scope' in the callback
-                    // parameters instead of the token response as the RFC prescribes.
-                    // Therefore the 'scope' from the callback params is used as a fallback
-                    // if the token response does not specify one.
-                    if token.scope.is_none() {
-                        token.scope = params.scope;
-                    }
-                    token
-                },
-                Err(e) => {
-                    log::error!("Token exchange failed: {:?}", e);
-                    return handler::Outcome::failure(Status::BadRequest);
-                }
-            };
-=======
+        }
+
         // Have the adapter perform the token exchange.
         let token = match self
             .adapter
             .exchange_code(&self.config, TokenRequest::AuthorizationCode(params.code))
+            .await
         {
             Ok(mut token) => {
                 // Some providers (at least Strava) provide 'scope' in the callback
@@ -406,12 +380,10 @@
                 return handler::Outcome::failure(Status::BadRequest);
             }
         };
->>>>>>> b40809e0
-
-            // Run the callback.
-            let responder = self.callback.callback(request, token).await;
-            handler::Outcome::from(request, responder).await
-        })
+
+        // Run the callback.
+        let responder = self.callback.callback(request, token).await;
+        handler::Outcome::from(request, responder).await
     }
 }
 
@@ -430,13 +402,12 @@
 // TODO: cross-reference rust-lang/rust issues.
 
 /// Handles the OAuth redirect route
-<<<<<<< HEAD
-fn redirect_handler<'r, A: Adapter, C: Callback>(
+fn redirect_handler<'r, C: Callback>(
     request: &'r Request<'_>,
     data: Data,
 ) -> handler::HandlerFuture<'r> {
     Box::pin(async move {
-        let oauth = match request.guard::<State<'_, Arc<OAuth2<A, C>>>>() {
+        let oauth = match request.guard::<State<'_, Arc<OAuth2<C>>>>().await {
             Outcome::Success(oauth) => oauth.clone(),
             Outcome::Failure(_) => return handler::Outcome::failure(Status::InternalServerError),
             Outcome::Forward(()) => unreachable!(),
@@ -446,39 +417,21 @@
 }
 
 /// Handles a login route, performing a redirect
-fn login_handler<'r, A: Adapter, C: Callback>(
+fn login_handler<'r, C: Callback>(
     request: &'r Request<'_>,
     _data: Data,
 ) -> handler::HandlerFuture<'r> {
     Box::pin(async move {
-        let oauth = match request.guard::<State<'_, Arc<OAuth2<A, C>>>>() {
+        let oauth = match request.guard::<State<'_, Arc<OAuth2<C>>>>().await {
             Outcome::Success(oauth) => oauth,
             Outcome::Failure(_) => return handler::Outcome::failure(Status::InternalServerError),
             Outcome::Forward(()) => unreachable!(),
         };
-        let mut cookies = request.guard::<Cookies<'_>>().expect("request cookies");
+        let mut cookies = request
+            .guard::<Cookies<'_>>()
+            .await
+            .expect("request cookies");
         let scopes: Vec<_> = oauth.login_scopes.iter().map(String::as_str).collect();
         handler::Outcome::try_from(request, oauth.get_redirect(&mut cookies, &scopes)).await
     })
-=======
-fn redirect_handler<'r, C: Callback>(request: &'r Request<'_>, data: Data) -> handler::Outcome<'r> {
-    let oauth = match request.guard::<State<'_, OAuth2<C>>>() {
-        Outcome::Success(oauth) => oauth,
-        Outcome::Failure(_) => return handler::Outcome::failure(Status::InternalServerError),
-        Outcome::Forward(()) => unreachable!(),
-    };
-    oauth.handle(request, data)
-}
-
-/// Handles a login route, performing a redirect
-fn login_handler<'r, C: Callback>(request: &'r Request<'_>, _data: Data) -> handler::Outcome<'r> {
-    let oauth = match request.guard::<State<'_, OAuth2<C>>>() {
-        Outcome::Success(oauth) => oauth,
-        Outcome::Failure(_) => return handler::Outcome::failure(Status::InternalServerError),
-        Outcome::Forward(()) => unreachable!(),
-    };
-    let mut cookies = request.guard::<Cookies<'_>>().expect("request cookies");
-    let scopes: Vec<_> = oauth.login_scopes.iter().map(String::as_str).collect();
-    handler::Outcome::from(request, oauth.get_redirect(&mut cookies, &scopes))
->>>>>>> b40809e0
 }