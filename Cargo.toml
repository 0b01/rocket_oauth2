[package]
name = "rocket_oauth2"
version = "0.2.0"
description = "OAuth2 for Rocket applications"
documentation = "https://docs.rs/rocket_oauth2/"
homepage = "https://github.com/jebrosen/rocket_oauth2"
repository = "https://github.com/jebrosen/rocket_oauth2"
authors = ["Jeb Rosen <jeb@jebrosen.com>"]
license = "MIT/Apache-2.0"
readme = "README.md"
edition = "2018"

[workspace]
<<<<<<< HEAD
members = ["examples/user_info_hyper_rustls"]
=======
members = ["examples/user_info_hyper_sync_rustls", "examples/user_info_custom_provider"]
>>>>>>> b40809e0

[features]
default = ["hyper_rustls_adapter"]
hyper_rustls_adapter = ["futures-util-preview", "http", "hyper", "hyper-rustls"]

[dependencies]
<<<<<<< HEAD
futures-util-preview = { version = "=0.3.0-alpha.18", optional = true }
log = "0.4"
rand = "0.7"
rocket = { git = "https://github.com/SergioBenitez/Rocket", branch = "async" }
serde = { version = "1.0", features = ["derive"] }
=======
base64 = "0.10"
log = "0.4.4"
ring = { version = "0.13", default-features = false }
rocket = { version = "0.4", default-features = false, features = ["private-cookies"] }
>>>>>>> b40809e0
serde_json = "1.0"
url = "2.0"

# hyper-rustls adapter
http = { version = "0.1.14", optional = true }
hyper = { version = "=0.13.0-alpha.2", optional = true }
hyper-rustls = { version = "=0.18.0-alpha.1", optional = true }<|MERGE_RESOLUTION|>--- conflicted
+++ resolved
@@ -11,33 +11,25 @@
 edition = "2018"
 
 [workspace]
-<<<<<<< HEAD
-members = ["examples/user_info_hyper_rustls"]
-=======
-members = ["examples/user_info_hyper_sync_rustls", "examples/user_info_custom_provider"]
->>>>>>> b40809e0
+members = ["examples/user_info_hyper_rustls", "examples/user_info_custom_provider"]
 
 [features]
 default = ["hyper_rustls_adapter"]
-hyper_rustls_adapter = ["futures-util-preview", "http", "hyper", "hyper-rustls"]
+hyper_rustls_adapter = ["futures-core", "futures-util", "http", "hyper", "hyper-rustls"]
 
 [dependencies]
-<<<<<<< HEAD
-futures-util-preview = { version = "=0.3.0-alpha.18", optional = true }
+base64 = "0.10"
+futures-core = { version = "0.3.0", optional = true }
+futures-util = { version = "0.3.0", optional = true }
 log = "0.4"
 rand = "0.7"
+ring = { version = "0.16", default-features = false }
 rocket = { git = "https://github.com/SergioBenitez/Rocket", branch = "async" }
 serde = { version = "1.0", features = ["derive"] }
-=======
-base64 = "0.10"
-log = "0.4.4"
-ring = { version = "0.13", default-features = false }
-rocket = { version = "0.4", default-features = false, features = ["private-cookies"] }
->>>>>>> b40809e0
 serde_json = "1.0"
 url = "2.0"
 
 # hyper-rustls adapter
 http = { version = "0.1.14", optional = true }
-hyper = { version = "=0.13.0-alpha.2", optional = true }
-hyper-rustls = { version = "=0.18.0-alpha.1", optional = true }+hyper = { version = "=0.13", optional = true }
+hyper-rustls = { version = "=0.20.0", optional = true }